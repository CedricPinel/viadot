--- conflicted
+++ resolved
@@ -1,13 +1,7 @@
 from typing import Any, Dict, List, Literal
-
 from prefect.utilities import logging
 
-<<<<<<< HEAD
-from ..config import local_config
-from .base import SQL, Source
-=======
 from .base import SQL
->>>>>>> feaf98e5
 
 logger = logging.get_logger(__name__)
 

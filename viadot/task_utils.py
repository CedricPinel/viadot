--- conflicted
+++ resolved
@@ -350,7 +350,6 @@
     )
 
 
-<<<<<<< HEAD
 @curry
 def custom_mail_state_handler(
     tracked_obj: Union["Flow", "Task"],
@@ -417,7 +416,6 @@
         print(e.message)
 
     return new_state
-=======
 @task
 def df_clean_column(
     df: pd.DataFrame, columns_to_clean: List[str] = None
@@ -450,7 +448,6 @@
             )
 
     return df
->>>>>>> ec87cf64
 
 
 class Git(Git):

import json
import logging
import os
from unittest import mock

import pytest
from prefect.tasks.secrets import PrefectSecret

from viadot.flows import DuckDBToSQLServer
from viadot.sources import DuckDB
from viadot.tasks.azure_key_vault import AzureKeyVaultSecret
<<<<<<< HEAD
from viadot.tasks.azure_sql import AzureSQLDBQuery
from prefect.tasks.secrets import PrefectSecret
=======
>>>>>>> e52b1725

TABLE = "test_table"
DUCKDB_SCHEMA = "test_schema"
SQL_SERVER_SCHEMA = "sandbox"
TABLE_MULTIPLE_PARQUETS = "test_multiple_parquets"
DATABASE_PATH = "test_db_123.duckdb"


<<<<<<< HEAD
@pytest.fixture(scope="session")
def duckdb():
    duckdb = DuckDB(credentials=dict(database=DATABASE_PATH))
    yield duckdb
    os.remove(DATABASE_PATH)


@pytest.fixture(scope="session")
def azure_credentials():
    credentials_secret = PrefectSecret(
        "AZURE_DEFAULT_SQLDB_SERVICE_PRINCIPAL_SECRET"
    ).run()
    vault_name = PrefectSecret("AZURE_DEFAULT_KEYVAULT").run()
    azure_secret_task = AzureKeyVaultSecret()
    credentials_str = azure_secret_task.run(
        secret=credentials_secret, vault_name=vault_name
    )
    yield json.loads(credentials_str)


def test__check_if_schema_exists(duckdb):
    duckdb.run(f"CREATE SCHEMA {DUCKDB_SCHEMA}")
    assert not duckdb._check_if_schema_exists(DUCKDB_SCHEMA)


def test_create_table_from_parquet(duckdb, TEST_PARQUET_FILE_PATH, caplog):
    with caplog.at_level(logging.INFO):
        duckdb.create_table_from_parquet(
            schema=DUCKDB_SCHEMA, table=TABLE, path=TEST_PARQUET_FILE_PATH
        )

    assert "created successfully" in caplog.text


=======
>>>>>>> e52b1725
def test_duckdb_sql_server_init():

    flow = DuckDBToSQLServer("test_duckdb_init")
    assert flow


<<<<<<< HEAD
def test_duckdb_sql_server_flow(azure_credentials):
    flow = DuckDBToSQLServer(
        "test_duckdb_flow_run",
        duckdb_credentials=dict(database=DATABASE_PATH),
        sql_server_credentials=azure_credentials,
        sql_server_schema=SQL_SERVER_SCHEMA,
        sql_server_table=TABLE,
        duckdb_schema=DUCKDB_SCHEMA,
        duckdb_table=TABLE,
    )
    r = flow.run()
    assert r.is_successful()


=======
>>>>>>> e52b1725
def test_duckdb_sql_server_flow_mocked():
    with mock.patch.object(DuckDBToSQLServer, "run", return_value=True) as mock_method:
        flow = DuckDBToSQLServer(
            "test_duckdb_flow_run",
            sql_server_table=TABLE,
            duckdb_schema=DUCKDB_SCHEMA,
            duckdb_table=TABLE,
        )
        flow.run()
        mock_method.assert_called_with()


def test_duckdb_to_sql_server_query(azure_credentials):
    flow = DuckDBToSQLServer(
        "test_duckdb_flow_run",
        duckdb_credentials=dict(database=DATABASE_PATH),
        sql_server_credentials=azure_credentials,
        sql_server_schema=SQL_SERVER_SCHEMA,
        sql_server_table=TABLE,
        duckdb_query=f"SELECT * FROM {DUCKDB_SCHEMA}.{TABLE}",
    )
    r = flow.run()
    assert r.is_successful()<|MERGE_RESOLUTION|>--- conflicted
+++ resolved
@@ -1,19 +1,7 @@
 import json
-import logging
-import os
 from unittest import mock
 
-import pytest
-from prefect.tasks.secrets import PrefectSecret
-
 from viadot.flows import DuckDBToSQLServer
-from viadot.sources import DuckDB
-from viadot.tasks.azure_key_vault import AzureKeyVaultSecret
-<<<<<<< HEAD
-from viadot.tasks.azure_sql import AzureSQLDBQuery
-from prefect.tasks.secrets import PrefectSecret
-=======
->>>>>>> e52b1725
 
 TABLE = "test_table"
 DUCKDB_SCHEMA = "test_schema"
@@ -22,66 +10,12 @@
 DATABASE_PATH = "test_db_123.duckdb"
 
 
-<<<<<<< HEAD
-@pytest.fixture(scope="session")
-def duckdb():
-    duckdb = DuckDB(credentials=dict(database=DATABASE_PATH))
-    yield duckdb
-    os.remove(DATABASE_PATH)
-
-
-@pytest.fixture(scope="session")
-def azure_credentials():
-    credentials_secret = PrefectSecret(
-        "AZURE_DEFAULT_SQLDB_SERVICE_PRINCIPAL_SECRET"
-    ).run()
-    vault_name = PrefectSecret("AZURE_DEFAULT_KEYVAULT").run()
-    azure_secret_task = AzureKeyVaultSecret()
-    credentials_str = azure_secret_task.run(
-        secret=credentials_secret, vault_name=vault_name
-    )
-    yield json.loads(credentials_str)
-
-
-def test__check_if_schema_exists(duckdb):
-    duckdb.run(f"CREATE SCHEMA {DUCKDB_SCHEMA}")
-    assert not duckdb._check_if_schema_exists(DUCKDB_SCHEMA)
-
-
-def test_create_table_from_parquet(duckdb, TEST_PARQUET_FILE_PATH, caplog):
-    with caplog.at_level(logging.INFO):
-        duckdb.create_table_from_parquet(
-            schema=DUCKDB_SCHEMA, table=TABLE, path=TEST_PARQUET_FILE_PATH
-        )
-
-    assert "created successfully" in caplog.text
-
-
-=======
->>>>>>> e52b1725
 def test_duckdb_sql_server_init():
 
     flow = DuckDBToSQLServer("test_duckdb_init")
     assert flow
 
 
-<<<<<<< HEAD
-def test_duckdb_sql_server_flow(azure_credentials):
-    flow = DuckDBToSQLServer(
-        "test_duckdb_flow_run",
-        duckdb_credentials=dict(database=DATABASE_PATH),
-        sql_server_credentials=azure_credentials,
-        sql_server_schema=SQL_SERVER_SCHEMA,
-        sql_server_table=TABLE,
-        duckdb_schema=DUCKDB_SCHEMA,
-        duckdb_table=TABLE,
-    )
-    r = flow.run()
-    assert r.is_successful()
-
-
-=======
->>>>>>> e52b1725
 def test_duckdb_sql_server_flow_mocked():
     with mock.patch.object(DuckDBToSQLServer, "run", return_value=True) as mock_method:
         flow = DuckDBToSQLServer(
@@ -91,17 +25,4 @@
             duckdb_table=TABLE,
         )
         flow.run()
-        mock_method.assert_called_with()
-
-
-def test_duckdb_to_sql_server_query(azure_credentials):
-    flow = DuckDBToSQLServer(
-        "test_duckdb_flow_run",
-        duckdb_credentials=dict(database=DATABASE_PATH),
-        sql_server_credentials=azure_credentials,
-        sql_server_schema=SQL_SERVER_SCHEMA,
-        sql_server_table=TABLE,
-        duckdb_query=f"SELECT * FROM {DUCKDB_SCHEMA}.{TABLE}",
-    )
-    r = flow.run()
-    assert r.is_successful()+        mock_method.assert_called_with()
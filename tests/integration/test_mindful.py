import os
import pytest
from unittest import mock
from viadot.sources import Mindful
<<<<<<< HEAD
from viadot.tasks import MindfulToCSV
from viadot.config import local_config

credentials_mindful = local_config["MINDFUL"]
header = {
    "Authorization": f"Bearer {credentials_mindful.get('VAULT')}",
}
=======
from viadot.config import local_config

credentials_mindful = local_config["MINDFUL"]
>>>>>>> e3be8f55


class MockClass:
    status_code = 200
    content = b'[{"id":7277599,"survey_id":505,"phone_number":"","survey_type":"inbound"},{"id":7277294,"survey_id":504,"phone_number":"","survey_type":"web"}]'

    def json():
        test = [
            {
                "id": 7277599,
                "survey_id": 505,
                "phone_number": "",
                "survey_type": "inbound",
            },
            {"id": 7277294, "survey_id": 504, "phone_number": "", "survey_type": "web"},
        ]
        return test


@pytest.mark.init
def test_instance_mindful():
<<<<<<< HEAD
    mf = Mindful(header=header)
    assert isinstance(mf, Mindful)


@mock.patch("viadot.sources.mindful.handle_api_response", return_value=MockClass)
@pytest.mark.connect
def test_mindful_api_response(mock_connection):
    mf = Mindful(header=header)
=======
    mf = Mindful(credentials_mindful=credentials_mindful)
    assert isinstance(mf, Mindful)


@pytest.mark.init
def test_credentials_instance():
    mf = Mindful(credentials_mindful=credentials_mindful)
    assert mf.credentials_mindful != None and isinstance(mf.credentials_mindful, dict)


@mock.patch("viadot.sources.mindful.handle_api_response", return_value=MockClass)
@pytest.mark.connect
def test_mindful_api_response(mock_connection):
    mf = Mindful(credentials_mindful=credentials_mindful)
>>>>>>> e3be8f55
    mf.get_interactions_list()
    mf.get_responses_list()
    mock_connection.call_count == 2


@mock.patch("viadot.sources.mindful.handle_api_response", return_value=MockClass)
@pytest.mark.connect
def test_mindful_api_response2(mock_api_response):
<<<<<<< HEAD
    mf = Mindful(header=header)
=======
    mf = Mindful(credentials_mindful=credentials_mindful)
>>>>>>> e3be8f55
    response = mf.get_interactions_list()

    assert response.status_code == 200 and isinstance(response.json(), list)
    assert mf.endpoint == "interactions"


@mock.patch("viadot.sources.mindful.handle_api_response", return_value=MockClass)
@pytest.mark.connect
def test_mindful_api_response3(mock_api_response):
<<<<<<< HEAD
    mf = Mindful(header=header)
=======
    mf = Mindful(credentials_mindful=credentials_mindful)
>>>>>>> e3be8f55
    response = mf.get_responses_list()

    assert response.status_code == 200 and isinstance(response.json(), list)
    assert mf.endpoint == "responses"


@mock.patch("viadot.sources.Mindful._mindful_api_response", return_value=MockClass)
@pytest.mark.save
def test_mindful_interactions(mock_connection):
<<<<<<< HEAD
    mf = Mindful(header=header)
    response = mf.get_interactions_list()
    mf.response_to_file(response)
    assert mf.endpoint == "interactions" and isinstance(mf.endpoint, str)
=======
    mf = Mindful(credentials_mindful=credentials_mindful)
    response = mf.get_interactions_list()
    mf.response_to_file(response)
>>>>>>> e3be8f55
    assert os.path.exists("interactions.csv")
    os.remove("interactions.csv")


@mock.patch("viadot.sources.Mindful._mindful_api_response", return_value=MockClass)
@pytest.mark.save
def test_mindful_responses(mock_connection):
<<<<<<< HEAD
    mf = Mindful(header=header)
    response = mf.get_responses_list()
    mf.response_to_file(response)
    assert mf.endpoint == "responses" and isinstance(mf.endpoint, str)
=======
    mf = Mindful(credentials_mindful=credentials_mindful)
    response = mf.get_responses_list()
    mf.response_to_file(response)
>>>>>>> e3be8f55
    assert os.path.exists("responses.csv")
    os.remove("responses.csv")<|MERGE_RESOLUTION|>--- conflicted
+++ resolved
@@ -2,7 +2,6 @@
 import pytest
 from unittest import mock
 from viadot.sources import Mindful
-<<<<<<< HEAD
 from viadot.tasks import MindfulToCSV
 from viadot.config import local_config
 
@@ -10,11 +9,6 @@
 header = {
     "Authorization": f"Bearer {credentials_mindful.get('VAULT')}",
 }
-=======
-from viadot.config import local_config
-
-credentials_mindful = local_config["MINDFUL"]
->>>>>>> e3be8f55
 
 
 class MockClass:
@@ -36,7 +30,6 @@
 
 @pytest.mark.init
 def test_instance_mindful():
-<<<<<<< HEAD
     mf = Mindful(header=header)
     assert isinstance(mf, Mindful)
 
@@ -45,22 +38,6 @@
 @pytest.mark.connect
 def test_mindful_api_response(mock_connection):
     mf = Mindful(header=header)
-=======
-    mf = Mindful(credentials_mindful=credentials_mindful)
-    assert isinstance(mf, Mindful)
-
-
-@pytest.mark.init
-def test_credentials_instance():
-    mf = Mindful(credentials_mindful=credentials_mindful)
-    assert mf.credentials_mindful != None and isinstance(mf.credentials_mindful, dict)
-
-
-@mock.patch("viadot.sources.mindful.handle_api_response", return_value=MockClass)
-@pytest.mark.connect
-def test_mindful_api_response(mock_connection):
-    mf = Mindful(credentials_mindful=credentials_mindful)
->>>>>>> e3be8f55
     mf.get_interactions_list()
     mf.get_responses_list()
     mock_connection.call_count == 2
@@ -69,11 +46,8 @@
 @mock.patch("viadot.sources.mindful.handle_api_response", return_value=MockClass)
 @pytest.mark.connect
 def test_mindful_api_response2(mock_api_response):
-<<<<<<< HEAD
     mf = Mindful(header=header)
-=======
-    mf = Mindful(credentials_mindful=credentials_mindful)
->>>>>>> e3be8f55
+
     response = mf.get_interactions_list()
 
     assert response.status_code == 200 and isinstance(response.json(), list)
@@ -83,11 +57,8 @@
 @mock.patch("viadot.sources.mindful.handle_api_response", return_value=MockClass)
 @pytest.mark.connect
 def test_mindful_api_response3(mock_api_response):
-<<<<<<< HEAD
     mf = Mindful(header=header)
-=======
-    mf = Mindful(credentials_mindful=credentials_mindful)
->>>>>>> e3be8f55
+
     response = mf.get_responses_list()
 
     assert response.status_code == 200 and isinstance(response.json(), list)
@@ -97,16 +68,11 @@
 @mock.patch("viadot.sources.Mindful._mindful_api_response", return_value=MockClass)
 @pytest.mark.save
 def test_mindful_interactions(mock_connection):
-<<<<<<< HEAD
     mf = Mindful(header=header)
     response = mf.get_interactions_list()
     mf.response_to_file(response)
     assert mf.endpoint == "interactions" and isinstance(mf.endpoint, str)
-=======
-    mf = Mindful(credentials_mindful=credentials_mindful)
-    response = mf.get_interactions_list()
-    mf.response_to_file(response)
->>>>>>> e3be8f55
+
     assert os.path.exists("interactions.csv")
     os.remove("interactions.csv")
 
@@ -114,15 +80,10 @@
 @mock.patch("viadot.sources.Mindful._mindful_api_response", return_value=MockClass)
 @pytest.mark.save
 def test_mindful_responses(mock_connection):
-<<<<<<< HEAD
     mf = Mindful(header=header)
     response = mf.get_responses_list()
     mf.response_to_file(response)
+    
     assert mf.endpoint == "responses" and isinstance(mf.endpoint, str)
-=======
-    mf = Mindful(credentials_mindful=credentials_mindful)
-    response = mf.get_responses_list()
-    mf.response_to_file(response)
->>>>>>> e3be8f55
     assert os.path.exists("responses.csv")
     os.remove("responses.csv")
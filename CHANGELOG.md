--- conflicted
+++ resolved
@@ -6,11 +6,6 @@
 
 ## [Unreleased]
 ### Added
-<<<<<<< HEAD
-- KeyVault support in Sharepoint task
-### Added
--`SQLIteInsert` check if DataFrame is empty or object is not a DataFrame
-=======
 - new source `SAPRFC` for connecting with SAP using the `pyRFC` library (requires pyrfc as well as the SAP NW RFC library that can be downloaded [here](https://support.sap.com/en/product/connectors/nwrfcsdk.html)
 - new source `DuckDB` for connecting with the `DuckDB` database
 - new task `SAPRFCToDF` for loading data from SAP to a pandas DataFrame
@@ -18,7 +13,9 @@
 - new flow `SAPToDuckDB` for moving data from SAP to DuckDB
 - Added `CheckColumnOrder` task
 - C4C connection with url and report_url documentation
-
+-`SQLIteInsert` check if DataFrame is empty or object is not a DataFrame
+- KeyVault support in Sharepoint task
+- 
 ### Changed
 - pinned Prefect version to 0.15.11
 - `df_to_csv` now creates dirs if they don't exist
@@ -27,7 +24,7 @@
 - fixed an issue with duckdb calls seeing initial db snapshot instead of the updated state (#282)
 - C4C connection with url and report_url optimization
 - column mapper in C4C source
->>>>>>> 00029665
+
 
 ## [0.2.15] - 2022-01-12
 ### Added

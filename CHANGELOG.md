# Changelog
All notable changes to this project will be documented in this file.

The format is based on [Keep a Changelog](https://keepachangelog.com/en/1.0.0/),
and this project adheres to [Semantic Versioning](https://semver.org/spec/v2.0.0.html).

## [Unreleased]
<<<<<<< HEAD
### Added
- Added `verify` parameter to `handle_api_response()`.
=======

### Added
- Added `BusinessCore` source class
- Added `BusinessCoreToParquet` task class
- Added `to_parquet()` in `base.py`
- Added `close_connection()` in `sap_rfc`
- Added new source class `SAPRFCV2` in `sap_rfc.py` with new approximation.
- Added new parameter `rfc_replacement` to `sap_rfc_to_adls.py` to replace
an extra separator character within a string column to avoid conflicts.
- Added `rfc_reference_column` in `sap_frc.py` to merge chunks on this column.

### Fixed
- Removed `try-except` sentence and added a new logic to remove extra separators in `sap_rfc.py` 
source file, to vaoid a mismatch in columns lenght between iterative connections to SAP tables.
- When `SAP` tables are updated during `sap_rfc.py` scrip running, if there are chunks, the
columns in the next chunk are unrealted rows.
- Fixed `sap_rfc.py` source file to not breakdown by both, 
and extra separator in a row and adding new rows in SAP table between iterations.
>>>>>>> 03af1801

## [0.4.14] - 2023-04-13
### Added
- Added `anonymize_df` task function to `task_utils.py` to anonymize data in the dataframe in selected columns.
- Added `Hubspot` source class
- Added `HubspotToDF` task class
- Added `HubspotToADLS` flow class
- Added `CustomerGauge` source class
- Added `CustomerGaugeToDF` task class
- Added `CustomerGaugeToADLS` flow class

## [0.4.13] - 2023-03-15
### Added
- Added `validate_date_filter` parameter to `Epicor` source, `EpicorOrdersToDF` task and `EpicorOrdersToDuckDB` flow.
This parameter enables user to decide whether or not filter should be validated.
- Added `Mediatool` source class
- Added `MediatoolToDF` task class
- Added `MediatoolToADLS` flow class
- Added option to disable `check_dtypes_sort` in `ADLSToAzureSQL` flow.
- Added `query` parameter to `BigQueryToADLS` flow and `BigqueryToDF` task to be able to enter custom SQL query.
- Added new end point `conversations/details/query` connection to `Genesys` task.
- Added new task `filter_userid` in `GenesysToADLS` flow to filter out by user Ids list, previously passed by the user.

### Changed
- Changed parameter name in `BigQueryToADLS` flow - from `credentials_secret` to `credentials_key`


## [0.4.12] - 2023-01-31
### Added
- Added `view_type_time_sleep` to the Genesys `queue_performance_detail_view`.
- Added `FileNotFoundError` to catch up failures in `MindfulToCSV` and when creating SQL tables.
- Added `check_dtypes_sort` task into `ADLSToAzureSQL` to check if dtypes is properly sorted.
- Added `timeout` parameter to all `Task`s where it can be added.
- Added `timeout` parameter to all `Flow`s where it can be added.
- Added `adls_bulk_upload` task function to `task_utils.py`
- Added `get_survey_list` into `Mindful` Source file.

### Changed
- Updated `genesys_to_adls.py` flow with the `adls_bulk_upload` task
- Updated `mindful_to_adls.py` flow with the `adls_bulk_upload` task
- Changed `MindfulToCSV` task to download surveys info.


## [0.4.11] - 2022-12-15
### Added
- Added into `Genesys` the new view type `AGENT`. 

### Changed
- Changed data extraction logic for `Outlook` data.

## [0.4.10] - 2022-11-16
### Added
- Added `credentials_loader` function in utils
- Added new columns to `Epicor` source - `RequiredDate` and `CopperWeight`
- Added timeout to `DuckDBQuery` and `SAPRFCToDF`
- Added support for SQL queries with comments to `DuckDB` source
- Added "WITH" to query keywords in `DuckDB` source
- Added `avro-python3` library to `requirements`

### Changed
- Changed `duckdb` version to `0.5.1`
- Added new column into Data Frames created with `Mindful`.
- Added region parameter as an entry argument in `MindfulToADLS`.

### Fixed
- Fixed incorrect `if_exists="delete"` handling in `DuckDB.create_table_from_parquet()`
- Fixed `test_duckdb_to_sql_server.py` tests - revert to a previous version
- Removed `test__check_if_schema_exists()` test


## [0.4.9] - 2022-09-27
### Added
- Added new column named `_viadot_downloaded_at_utc` in genesys files with the datetime when it is created.
- Added sftp source class `SftpConnector`
- Added sftp tasks `SftpToDF` and `SftpList` 
- Added sftp flows `SftpToAzureSQL` and `SftpToADLS`
- Added new source file `mindful` to connect with mindful API.
- Added new task file `mindful` to be called by the Mindful Flow.
- Added new flow file `mindful_to_adls` to upload data from Mindful API tp ADLS.
- Added `recursive` parameter to `AzureDataLakeList` task


## [0.4.8] - 2022-09-06
### Added
- Added `protobuf` library to requirements


## [0.4.7] - 2022-09-06
### Added
- Added new flow - `SQLServerTransform` and new task `SQLServerQuery` to run queries on SQLServer
- Added `duckdb_query` parameter to `DuckDBToSQLServer` flow to enable option to create table
using outputs of SQL queries 
- Added handling empty DF in `set_new_kv()` task
- Added `update_kv` and `filter_column` params to `SAPRFCToADLS` and `SAPToDuckDB` flows and added `set_new_kv()` task
in `task_utils`
- Added Genesys API source `Genesys`
- Added tasks `GenesysToCSV` and `GenesysToDF`
- Added flows `GenesysToADLS` and `GenesysReportToADLS`
- Added `query` parameter to  `PrefectLogs` flow

### Changed
- Updated requirements.txt
- Changed 'handle_api_response()' method by adding more requests method also added contex menager


## [0.4.6] - 2022-07-21
### Added
- Added `rfc_character_limit` parameter in `SAPRFCToDF` task, `SAPRFC` source, `SAPRFCToADLS` and `SAPToDuckDB` flows
- Added `on_bcp_error` and `bcp_error_log_path` parameters in `BCPTask`
- Added ability to process queries which result exceed SAP's character per low limit in `SAPRFC` source
- Added new flow `PrefectLogs` for extracting all logs from Prefect with details
- Added `PrefectLogs` flow

### Changed
- Changed `CheckColumnOrder` task and `ADLSToAzureSQL` flow to handle appending to non existing table
- Changed tasks order in `EpicorOrdersToDuckDB`, `SAPToDuckDB` and `SQLServerToDuckDB` - casting 
DF to string before adding metadata
- Changed `add_ingestion_metadata_task()` to not to add metadata column when input DataFrame is empty
- Changed `check_if_empty_file()` logic according to changes in `add_ingestion_metadata_task()`
- Changed accepted values of `if_empty` parameter in `DuckDBCreateTableFromParquet`
- Updated `.gitignore` to ignore files with `*.bak` extension and to ignore `credentials.json` in any directory
- Changed logger messages in `AzureDataLakeRemove` task

### Fixed
- Fixed handling empty response in `SAPRFC` source
- Fixed issue in `BCPTask` when log file couln't be opened.
- Fixed log being printed too early in `Salesforce` source, which would sometimes cause a `KeyError`
- `raise_on_error` now behaves correctly in `upsert()` when receiving incorrect return codes from Salesforce

### Removed
- Removed option to run multiple queries in `SAPRFCToADLS`


## [0.4.5] - 2022-06-23
### Added
- Added `error_log_file_path` parameter in `BCPTask` that enables setting name of errors logs file 
- Added `on_error` parameter in `BCPTask` that tells what to do if bcp error occurs. 
- Added error log file and `on_bcp_error` parameter in `ADLSToAzureSQL`
- Added handling POST requests in `handle_api_response()` add added it to `Epicor` source.
- Added `SalesforceToDF` task
- Added `SalesforceToADLS` flow
- Added `overwrite_adls` option to `BigQueryToADLS` and `SharepointToADLS`
- Added `cast_df_to_str` task in `utils.py` and added this to `EpicorToDuckDB`, `SAPToDuckDB`, `SQLServerToDuckDB`
- Added `if_empty` parameter in `DuckDBCreateTableFromParquet` task and in `EpicorToDuckDB`, `SAPToDuckDB`,
`SQLServerToDuckDB` flows to check if output Parquet is empty and handle it properly.
- Added `check_if_empty_file()` and `handle_if_empty_file()` in `utils.py`


## [0.4.4] - 2022-06-09
### Added
- Added new connector - Outlook. Created `Outlook` source, `OutlookToDF` task and `OutlookToADLS` flow.
- Added new connector - Epicor. Created `Epicor` source, `EpicorToDF` task and `EpicorToDuckDB` flow.
- Enabled Databricks Connect in the image. To enable, [follow this guide](./README.md#executing-spark-jobs)
- Added `MySQL` source and `MySqlToADLS` flow
- Added `SQLServerToDF` task
- Added `SQLServerToDuckDB` flow which downloads data from SQLServer table, loads it to parquet file and then uplads it do DuckDB
- Added complete proxy set up in `SAPRFC` example (`viadot/examples/sap_rfc`)

### Changed
- Changed default name for the Prefect secret holding the name of the Azure KV secret storing Sendgrid credentials


## [0.4.3] - 2022-04-28
### Added
- Added `func` parameter to `SAPRFC` 
- Added `SAPRFCToADLS` flow which downloads data from SAP Database to to a pandas DataFrame, exports df to csv and uploads it to Azure Data Lake.
- Added `adls_file_name` in  `SupermetricsToADLS` and `SharepointToADLS` flows
- Added `BigQueryToADLS` flow class which anables extract data from BigQuery.
- Added `Salesforce` source
- Added `SalesforceUpsert` task
- Added `SalesforceBulkUpsert` task
- Added C4C secret handling to `CloudForCustomersReportToADLS` flow (`c4c_credentials_secret` parameter)

### Fixed
- Fixed `get_flow_last_run_date()` incorrectly parsing the date
- Fixed C4C secret handling (tasks now correctly read the secret as the credentials, rather than assuming the secret is a container for credentials for all environments and trying to access specific key inside it). In other words, tasks now assume the secret holds credentials, rather than a dict of the form `{env: credentials, env2: credentials2}`
- Fixed `utils.gen_bulk_insert_query_from_df()` failing with > 1000 rows due to INSERT clause limit by chunking the data into multiple INSERTs
- Fixed `get_flow_last_run_date()` incorrectly parsing the date
- Fixed `MultipleFlows` when one flow is passed and when last flow fails.


## [0.4.2] - 2022-04-08
### Added
- Added `AzureDataLakeRemove` task

### Changed
- Changed name of task file from `prefect` to `prefect_date_range`

### Fixed
- Fixed out of range issue in `prefect_date_range`


## [0.4.1] - 2022-04-07
### Changed
- bumped version


## [0.4.0] - 2022-04-07
### Added
- Added `custom_mail_state_handler` task that sends email notification using a custom SMTP server.
- Added new function `df_clean_column` that cleans data frame columns from special characters
- Added `df_clean_column` util task that removes special characters from a pandas DataFrame
- Added `MultipleFlows` flow class which enables running multiple flows in a given order.
- Added `GetFlowNewDateRange` task to change date range based on Prefect flows
- Added `check_col_order` parameter in `ADLSToAzureSQL`
- Added new source `ASElite` 
- Added KeyVault support in `CloudForCustomers` tasks
- Added `SQLServer` source
- Added `DuckDBToDF` task
- Added `DuckDBTransform` flow
- Added `SQLServerCreateTable` task
- Added `credentials` param to `BCPTask`
- Added `get_sql_dtypes_from_df` and `update_dict` util tasks
- Added `DuckDBToSQLServer` flow
- Added `if_exists="append"` option to `DuckDB.create_table_from_parquet()`
- Added `get_flow_last_run_date` util function
- Added `df_to_dataset` task util for writing DataFrames to data lakes using `pyarrow`
- Added retries to Cloud for Customers tasks
- Added `chunksize` parameter to `C4CToDF` task to allow pulling data in chunks
- Added `chunksize` parameter to `BCPTask` task to allow more control over the load process
- Added support for SQL Server's custom `datetimeoffset` type
- Added `AzureSQLToDF` task
- Added `AzureDataLakeRemove` task
- Added `AzureSQLUpsert` task

### Changed
- Changed the base class of `AzureSQL` to `SQLServer`
- `df_to_parquet()` task now creates directories if needed
- Added several more separators to check for automatically in `SAPRFC.to_df()`
- Upgraded `duckdb` version to 0.3.2

### Fixed
- Fixed bug with `CheckColumnOrder` task
- Fixed OpenSSL config for old SQL Servers still using TLS < 1.2
- `BCPTask` now correctly handles custom SQL Server port 
- Fixed `SAPRFC.to_df()` ignoring user-specified separator
- Fixed temporary CSV generated by the `DuckDBToSQLServer` flow not being cleaned up
- Fixed some mappings in `get_sql_dtypes_from_df()` and optimized performance
- Fixed `BCPTask` - the case when the file path contained a space
- Fixed credential evaluation logic (`credentials` is now evaluated before `config_key`)
- Fixed "$top" and "$skip" values being ignored by `C4CToDF` task if provided in the `params` parameter
- Fixed `SQL.to_df()` incorrectly handling queries that begin with whitespace

### Removed
- Removed `autopick_sep` parameter from `SAPRFC` functions. The separator is now always picked automatically if not provided.
- Removed `dtypes_to_json` task to task_utils.py


## [0.3.2] - 2022-02-17
### Fixed
- fixed an issue with schema info within `CheckColumnOrder` class. 


## [0.3.1] - 2022-02-17
### Changed
-`ADLSToAzureSQL` - added `remove_tab`  parameter to remove uncessery tab separators from data. 

### Fixed
- fixed an issue with return df within `CheckColumnOrder` class. 


## [0.3.0] - 2022-02-16
### Added
- new source `SAPRFC` for connecting with SAP using the `pyRFC` library (requires pyrfc as well as the SAP NW RFC library that can be downloaded [here](https://support.sap.com/en/product/connectors/nwrfcsdk.html)
- new source `DuckDB` for connecting with the `DuckDB` database
- new task `SAPRFCToDF` for loading data from SAP to a pandas DataFrame
- new tasks, `DuckDBQuery` and `DuckDBCreateTableFromParquet`, for interacting with DuckDB
- new flow `SAPToDuckDB` for moving data from SAP to DuckDB
- Added `CheckColumnOrder` task
- C4C connection with url and report_url documentation
-`SQLIteInsert` check if DataFrame is empty or object is not a DataFrame
- KeyVault support in `SharepointToDF` task
- KeyVault support in `CloudForCustomers` tasks

### Changed
- pinned Prefect version to 0.15.11
- `df_to_csv` now creates dirs if they don't exist
- `ADLSToAzureSQL` - when data in csv coulmns has unnecessary "\t" then removes them

### Fixed
- fixed an issue with duckdb calls seeing initial db snapshot instead of the updated state (#282)
- C4C connection with url and report_url optimization
- column mapper in C4C source


## [0.2.15] - 2022-01-12
### Added
- new option to `ADLSToAzureSQL` Flow - `if_exists="delete"`
- `SQL` source: `create_table()` already handles `if_exists`; now it handles a new option for `if_exists()`
- `C4CToDF` and `C4CReportToDF` tasks are provided as a class instead of function


### Fixed 
- Appending issue within CloudForCustomers source
- An early return bug in `UKCarbonIntensity` in `to_df` method


## [0.2.14] - 2021-12-01
### Fixed
- authorization issue within `CloudForCustomers` source


## [0.2.13] - 2021-11-30
### Added
- Added support for file path to `CloudForCustomersReportToADLS` flow
- Added `flow_of_flows` list handling
- Added support for JSON files in `AzureDataLakeToDF`

### Fixed
- `Supermetrics` source: `to_df()` now correctly handles `if_empty` in case of empty results

### Changed
- `Sharepoint` and `CloudForCustomers` sources will now provide an informative `CredentialError` which is also raised early. This will make issues with input credenials immediately clear to the user.
- Removed set_key_value from `CloudForCustomersReportToADLS` flow


## [0.2.12] - 2021-11-25
### Added
- Added `Sharepoint` source
- Added `SharepointToDF` task
- Added `SharepointToADLS` flow
- Added `CloudForCustomers` source
- Added `c4c_report_to_df` taks
- Added `def c4c_to_df` task
- Added `CloudForCustomersReportToADLS` flow
- Added `df_to_csv` task to task_utils.py
- Added `df_to_parquet` task to task_utils.py
- Added `dtypes_to_json` task to task_utils.py


## [0.2.11] - 2021-10-30
### Fixed
- `ADLSToAzureSQL` - fixed path to csv issue. 
- `SupermetricsToADLS` - fixed local json path issue. 


## [0.2.10] - 2021-10-29
### Release due to CI/CD error


## [0.2.9] - 2021-10-29
### Release due to CI/CD error


## [0.2.8] - 2021-10-29
### Changed
- CI/CD: `dev` image is now only published on push to the `dev` branch
- Docker: 
  - updated registry links to use the new `ghcr.io` domain
  - `run.sh` now also accepts the `-t` option. When run in standard mode, it will only spin up the `viadot_jupyter_lab` service.
  When ran with `-t dev`, it will also spin up `viadot_testing` and `viadot_docs` containers.

### Fixed
- ADLSToAzureSQL - fixed path parameter issue.


## [0.2.7] - 2021-10-04
### Added
- Added `SQLiteQuery` task
- Added `CloudForCustomers` source
- Added `CloudForCustomersToDF` and `CloudForCustomersToCSV` tasks
- Added `CloudForCustomersToADLS` flow
- Added support for parquet in `CloudForCustomersToDF`
- Added style guidelines to the `README`
- Added local setup and commands to the `README`

### Changed
- Changed CI/CD algorithm
  - the `latest` Docker image is now only updated on release and is the same exact image as the latest release
  - the `dev` image is released only on pushes and PRs to the `dev` branch (so dev branch = dev image)
- Modified `ADLSToAzureSQL` - *read_sep* and *write_sep* parameters added to the flow.

### Fixed
- Fixed `ADLSToAzureSQL` breaking in `"append"` mode if the table didn't exist (#145).
- Fixed `ADLSToAzureSQL` breaking in promotion path for csv files. 


## [0.2.6] - 2021-09-22
### Added
- Added flows library docs to the references page

### Changed
- Moved task library docs page to topbar
- Updated docs for task and flows


## [0.2.5] - 2021-09-20
### Added
- Added `start` and `end_date` parameters to `SupermetricsToADLS` flow
- Added a tutorial on how to pull data from `Supermetrics`


## [0.2.4] - 2021-09-06
### Added
- Added documentation (both docstrings and MKDocs docs) for multiple tasks
- Added `start_date` and `end_date` parameters to the `SupermetricsToAzureSQL` flow
- Added a temporary workaround `df_to_csv_task` task to the `SupermetricsToADLS` flow to handle mixed dtype columns not handled automatically by DataFrame's `to_parquet()` method


## [0.2.3] - 2021-08-19
### Changed
- Modified `RunGreatExpectationsValidation` task to use the built in support for evaluation parameters added in Prefect v0.15.3
- Modified `SupermetricsToADLS` and `ADLSGen1ToAzureSQLNew` flows to align with this [recipe](https://docs.prefect.io/orchestration/flow_config/storage.html#loading-additional-files-with-git-storage) for reading the expectation suite JSON
The suite now has to be loaded before flow initialization in the flow's python file and passed as an argument to the flow's constructor.
- Modified `RunGreatExpectationsValidation`'s `expectations_path` parameter to point to the directory containing the expectation suites instead of the
Great Expectations project directory, which was confusing. The project directory is now only used internally and not exposed to the user
- Changed the logging of docs URL for `RunGreatExpectationsValidation` task to use GE's recipe from [the docs](https://docs.greatexpectations.io/docs/guides/validation/advanced/how_to_implement_custom_notifications/)

### Added
- Added a test for `SupermetricsToADLS` flow
 -Added a test for `AzureDataLakeList` task
- Added PR template for new PRs
- Added a `write_to_json` util task to the `SupermetricsToADLS` flow. This task dumps the input expectations dict to the local filesystem as is required by Great Expectations.
This allows the user to simply pass a dict with their expectations and not worry about the project structure required by Great Expectations
- Added `Shapely` and `imagehash` dependencies required for full `visions` functionality (installing `visions[all]` breaks the build)
- Added more parameters to control CSV parsing in the `ADLSGen1ToAzureSQLNew` flow
- Added `keep_output` parameter to the `RunGreatExpectationsValidation` task to control Great Expectations output to the filesystem
- Added `keep_validation_output` parameter and `cleanup_validation_clutter` task to the `SupermetricsToADLS` flow to control Great Expectations output to the filesystem

### Removed
- Removed `SupermetricsToAzureSQLv2` and `SupermetricsToAzureSQLv3` flows
- Removed `geopy` dependency


## [0.2.2] - 2021-07-27
### Added
- Added support for parquet in `AzureDataLakeToDF`
- Added proper logging to the `RunGreatExpectationsValidation` task
- Added the `viz` Prefect extra to requirements to allow flow visualizaion
- Added a few utility tasks in `task_utils`
- Added `geopy` dependency
- Tasks:
  - `AzureDataLakeList` - for listing files in an ADLS directory
- Flows:
  - `ADLSToAzureSQL` - promoting files to conformed, operations, 
  creating an SQL table and inserting the data into it
  - `ADLSContainerToContainer` - copying files between ADLS containers

### Changed
- Renamed `ReadAzureKeyVaultSecret` and `RunAzureSQLDBQuery` tasks to match Prefect naming style
- Flows:
  - `SupermetricsToADLS` - changed csv to parquet file extension. File and schema info are loaded to the `RAW` container. 

### Fixed
- Removed the broken version autobump from CI


## [0.2.1] - 2021-07-14
### Added
- Flows:
  - `SupermetricsToADLS` - supporting immutable ADLS setup

### Changed
- A default value for the `ds_user` parameter in `SupermetricsToAzureSQLv3` can now be 
specified in the `SUPERMETRICS_DEFAULT_USER` secret
- Updated multiple dependencies

### Fixed
- Fixed "Local run of `SupermetricsToAzureSQLv3` skips all tasks after `union_dfs_task`" (#59)
- Fixed the `release` GitHub action


## [0.2.0] - 2021-07-12
### Added
- Sources:
  - `AzureDataLake` (supports gen1 & gen2)
  - `SQLite`

- Tasks:
  - `DownloadGitHubFile`
  - `AzureDataLakeDownload`
  - `AzureDataLakeUpload`
  - `AzureDataLakeToDF`
  - `ReadAzureKeyVaultSecret`
  - `CreateAzureKeyVaultSecret`
  - `DeleteAzureKeyVaultSecret`
  - `SQLiteInsert`
  - `SQLiteSQLtoDF`
  - `AzureSQLCreateTable`
  - `RunAzureSQLDBQuery`
  - `BCPTask`
  - `RunGreatExpectationsValidation`
  - `SupermetricsToDF`

- Flows:
  - `SupermetricsToAzureSQLv1`
  - `SupermetricsToAzureSQLv2`
  - `SupermetricsToAzureSQLv3`
  - `AzureSQLTransform`
  - `Pipeline`
  - `ADLSGen1ToGen2`
  - `ADLSGen1ToAzureSQL`
  - `ADLSGen1ToAzureSQLNew`

- Examples:
  - Hello world flow
  - Supermetrics Google Ads extract

### Changed
- Tasks now use secrets for credential management (azure tasks use Azure Key Vault secrets)
- SQL source now has a default query timeout of 1 hour

### Fixed
- Fix `SQLite` tests
- Multiple stability improvements with retries and timeouts


## [0.1.12] - 2021-05-08
### Changed
- Moved from poetry to pip

### Fixed
- Fix `AzureBlobStorage`'s `to_storage()` method is missing the final upload blob part<|MERGE_RESOLUTION|>--- conflicted
+++ resolved
@@ -5,12 +5,9 @@
 and this project adheres to [Semantic Versioning](https://semver.org/spec/v2.0.0.html).
 
 ## [Unreleased]
-<<<<<<< HEAD
+
 ### Added
 - Added `verify` parameter to `handle_api_response()`.
-=======
-
-### Added
 - Added `BusinessCore` source class
 - Added `BusinessCoreToParquet` task class
 - Added `to_parquet()` in `base.py`
@@ -27,7 +24,7 @@
 columns in the next chunk are unrealted rows.
 - Fixed `sap_rfc.py` source file to not breakdown by both, 
 and extra separator in a row and adding new rows in SAP table between iterations.
->>>>>>> 03af1801
+
 
 ## [0.4.14] - 2023-04-13
 ### Added

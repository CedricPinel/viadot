--- conflicted
+++ resolved
@@ -8,6 +8,7 @@
 ### Added
 - Added `SalesforceToDF` task
 - Added `SalesforceToADLS` flow
+- Added `overwrite_adls` option to `BigQueryToADLS` and `SharepointToADLS`
 
 
 ## [0.4.4] - 2022-06-09
@@ -25,14 +26,10 @@
 - Added `SQLServerToDF` task
 - Added `SQLServerToDuckDB` flow which downloads data from SQLServer table, loads it to parquet file and then uplads it do DuckDB
 - Added complete proxy set up in `SAPRFC` example (`viadot/examples/sap_rfc`)
-<<<<<<< HEAD
-- Added Databricks/Spark setup to the image. See README for setup & usage instructions.
-- Added `overwrite_adls` option to `BigQueryToADLS` and `SharepointToADLS`
-=======
 
 ### Changed
 - Changed default name for the Prefect secret holding the name of the Azure KV secret storing Sendgrid credentials
->>>>>>> e6545168
+
 
 
 ## [0.4.3] - 2022-04-28

# Changelog
All notable changes to this project will be documented in this file.

The format is based on [Keep a Changelog](https://keepachangelog.com/en/1.0.0/),
and this project adheres to [Semantic Versioning](https://semver.org/spec/v2.0.0.html).
## [Unreleased]
### Added
- Added `SAPBW` source class
- Added `SAPBWToDF` task class
- Added `SAPBWToADLS` flow class
- Added a new `end_point` parameter in `genesys_api_connection` to make it more generic.

### Fixed
- Fixed a bug in `subject` (extra separator) and in `receivers` (long strings) parameters in Outlook connector. 
<<<<<<< HEAD
- Fixed issue with credentials handling in `VidClub` source class
- Fixed issue with missing arguments in `VidClubToDF` task class
=======
>>>>>>> 4c2a1890

### Changed
- Genesys API call method and the name changed from `genesys_generate_exports` to `genesys_api_connection`. 
- Added `GET` connection inside the method `genesys_api_connection`.
<<<<<<< HEAD
- Changed looping structure for API calls in `VidClub` source class to use time intervals
- Changed `VidClubToDF` task class to use total_load function from source
=======
>>>>>>> 4c2a1890

### Removed
- Removed methods never used in production: `get_analitics_url_report`, `get_all_schedules_job`, `schedule_report`,
`to_df`, `delete_scheduled_report_job` and `generate_reporting_export`.

## [0.4.17] - 2023-06-15
### Fixed
- Fixed issue with `tzlocal` for O365 package


## [0.4.16] - 2023-06-15
### Added
- Added `VidClub` source class
- Added `VidClubToDF` task class
- Added `GetPendingSalesOrderData`, `GetSalesInvoiceData`, `GetSalesReturnDetailData` 
 `GetSalesOrderData` endpoints in `BusinessCore()` source.
- Added `url` parameter to `CustomerGauge` source, and `endpoint_url` parameter to `CustomerGaugeToDF` task 
and `CustomerGaugeToADLS` flow. This parameter enables to pass the endpoint URL by user.
- Added new parameter `outbox_list` at all leves in `Outlook` connector to tag mailbox folders.

### Fixed
- Fixed `to_parquet()` from `base.py` when there is no directory specified in path 

### Changed
- Changed loop when retrieving email in `Outlook` source file, to cover all possible folders and subfolders.


## [0.4.15] - 2023-05-11
### Added
- Added `BusinessCore` source class
- Added `BusinessCoreToParquet` task class
- Added `Eurostat` source, task and flow classes
- Added `verify` parameter to `handle_api_response()`.
- Added `to_parquet()` in `base.py`
- Added new source class `SAPRFCV2` in `sap_rfc.py` with new approximation.
- Added new parameter `rfc_replacement` to `sap_rfc_to_adls.py` to replace
an extra separator character within a string column to avoid conflicts.
- Added `rfc_unique_id` in `SAPRFCV2` to merge chunks on this column.
- Added `close_connection()` to `SAPRFC` and `SAPRFCV2`

### Fixed
- Removed `try-except` sentence and added a new logic to remove extra separators in `sap_rfc.py` 
source file, to vaoid a mismatch in columns lenght between iterative connections to SAP tables.
- When `SAP` tables are updated during `sap_rfc.py` scrip running, if there are chunks, the
columns in the next chunk are unrelated rows.
- Fixed `sap_rfc.py` source file to not breakdown by both, 
and extra separator in a row and adding new rows in SAP table between iterations.


## [0.4.14] - 2023-04-13
### Added
- Added `anonymize_df` task function to `task_utils.py` to anonymize data in the dataframe in selected columns.
- Added `Hubspot` source class
- Added `HubspotToDF` task class
- Added `HubspotToADLS` flow class
- Added `CustomerGauge` source class
- Added `CustomerGaugeToDF` task class
- Added `CustomerGaugeToADLS` flow class

## [0.4.13] - 2023-03-15
### Added
- Added `validate_date_filter` parameter to `Epicor` source, `EpicorOrdersToDF` task and `EpicorOrdersToDuckDB` flow.
This parameter enables user to decide whether or not filter should be validated.
- Added `Mediatool` source class
- Added `MediatoolToDF` task class
- Added `MediatoolToADLS` flow class
- Added option to disable `check_dtypes_sort` in `ADLSToAzureSQL` flow.
- Added `query` parameter to `BigQueryToADLS` flow and `BigqueryToDF` task to be able to enter custom SQL query.
- Added new end point `conversations/details/query` connection to `Genesys` task.
- Added new task `filter_userid` in `GenesysToADLS` flow to filter out by user Ids list, previously passed by the user.

### Changed
- Changed parameter name in `BigQueryToADLS` flow - from `credentials_secret` to `credentials_key`


## [0.4.12] - 2023-01-31
### Added
- Added `view_type_time_sleep` to the Genesys `queue_performance_detail_view`.
- Added `FileNotFoundError` to catch up failures in `MindfulToCSV` and when creating SQL tables.
- Added `check_dtypes_sort` task into `ADLSToAzureSQL` to check if dtypes is properly sorted.
- Added `timeout` parameter to all `Task`s where it can be added.
- Added `timeout` parameter to all `Flow`s where it can be added.
- Added `adls_bulk_upload` task function to `task_utils.py`
- Added `get_survey_list` into `Mindful` Source file.

### Changed
- Updated `genesys_to_adls.py` flow with the `adls_bulk_upload` task
- Updated `mindful_to_adls.py` flow with the `adls_bulk_upload` task
- Changed `MindfulToCSV` task to download surveys info.


## [0.4.11] - 2022-12-15
### Added
- Added into `Genesys` the new view type `AGENT`. 

### Changed
- Changed data extraction logic for `Outlook` data.

## [0.4.10] - 2022-11-16
### Added
- Added `credentials_loader` function in utils
- Added new columns to `Epicor` source - `RequiredDate` and `CopperWeight`
- Added timeout to `DuckDBQuery` and `SAPRFCToDF`
- Added support for SQL queries with comments to `DuckDB` source
- Added "WITH" to query keywords in `DuckDB` source
- Added `avro-python3` library to `requirements`

### Changed
- Changed `duckdb` version to `0.5.1`
- Added new column into Data Frames created with `Mindful`.
- Added region parameter as an entry argument in `MindfulToADLS`.

### Fixed
- Fixed incorrect `if_exists="delete"` handling in `DuckDB.create_table_from_parquet()`
- Fixed `test_duckdb_to_sql_server.py` tests - revert to a previous version
- Removed `test__check_if_schema_exists()` test


## [0.4.9] - 2022-09-27
### Added
- Added new column named `_viadot_downloaded_at_utc` in genesys files with the datetime when it is created.
- Added sftp source class `SftpConnector`
- Added sftp tasks `SftpToDF` and `SftpList` 
- Added sftp flows `SftpToAzureSQL` and `SftpToADLS`
- Added new source file `mindful` to connect with mindful API.
- Added new task file `mindful` to be called by the Mindful Flow.
- Added new flow file `mindful_to_adls` to upload data from Mindful API tp ADLS.
- Added `recursive` parameter to `AzureDataLakeList` task


## [0.4.8] - 2022-09-06
### Added
- Added `protobuf` library to requirements


## [0.4.7] - 2022-09-06
### Added
- Added new flow - `SQLServerTransform` and new task `SQLServerQuery` to run queries on SQLServer
- Added `duckdb_query` parameter to `DuckDBToSQLServer` flow to enable option to create table
using outputs of SQL queries 
- Added handling empty DF in `set_new_kv()` task
- Added `update_kv` and `filter_column` params to `SAPRFCToADLS` and `SAPToDuckDB` flows and added `set_new_kv()` task
in `task_utils`
- Added Genesys API source `Genesys`
- Added tasks `GenesysToCSV` and `GenesysToDF`
- Added flows `GenesysToADLS` and `GenesysReportToADLS`
- Added `query` parameter to  `PrefectLogs` flow

### Changed
- Updated requirements.txt
- Changed 'handle_api_response()' method by adding more requests method also added contex menager


## [0.4.6] - 2022-07-21
### Added
- Added `rfc_character_limit` parameter in `SAPRFCToDF` task, `SAPRFC` source, `SAPRFCToADLS` and `SAPToDuckDB` flows
- Added `on_bcp_error` and `bcp_error_log_path` parameters in `BCPTask`
- Added ability to process queries which result exceed SAP's character per low limit in `SAPRFC` source
- Added new flow `PrefectLogs` for extracting all logs from Prefect with details
- Added `PrefectLogs` flow

### Changed
- Changed `CheckColumnOrder` task and `ADLSToAzureSQL` flow to handle appending to non existing table
- Changed tasks order in `EpicorOrdersToDuckDB`, `SAPToDuckDB` and `SQLServerToDuckDB` - casting 
DF to string before adding metadata
- Changed `add_ingestion_metadata_task()` to not to add metadata column when input DataFrame is empty
- Changed `check_if_empty_file()` logic according to changes in `add_ingestion_metadata_task()`
- Changed accepted values of `if_empty` parameter in `DuckDBCreateTableFromParquet`
- Updated `.gitignore` to ignore files with `*.bak` extension and to ignore `credentials.json` in any directory
- Changed logger messages in `AzureDataLakeRemove` task

### Fixed
- Fixed handling empty response in `SAPRFC` source
- Fixed issue in `BCPTask` when log file couln't be opened.
- Fixed log being printed too early in `Salesforce` source, which would sometimes cause a `KeyError`
- `raise_on_error` now behaves correctly in `upsert()` when receiving incorrect return codes from Salesforce

### Removed
- Removed option to run multiple queries in `SAPRFCToADLS`


## [0.4.5] - 2022-06-23
### Added
- Added `error_log_file_path` parameter in `BCPTask` that enables setting name of errors logs file 
- Added `on_error` parameter in `BCPTask` that tells what to do if bcp error occurs. 
- Added error log file and `on_bcp_error` parameter in `ADLSToAzureSQL`
- Added handling POST requests in `handle_api_response()` add added it to `Epicor` source.
- Added `SalesforceToDF` task
- Added `SalesforceToADLS` flow
- Added `overwrite_adls` option to `BigQueryToADLS` and `SharepointToADLS`
- Added `cast_df_to_str` task in `utils.py` and added this to `EpicorToDuckDB`, `SAPToDuckDB`, `SQLServerToDuckDB`
- Added `if_empty` parameter in `DuckDBCreateTableFromParquet` task and in `EpicorToDuckDB`, `SAPToDuckDB`,
`SQLServerToDuckDB` flows to check if output Parquet is empty and handle it properly.
- Added `check_if_empty_file()` and `handle_if_empty_file()` in `utils.py`


## [0.4.4] - 2022-06-09
### Added
- Added new connector - Outlook. Created `Outlook` source, `OutlookToDF` task and `OutlookToADLS` flow.
- Added new connector - Epicor. Created `Epicor` source, `EpicorToDF` task and `EpicorToDuckDB` flow.
- Enabled Databricks Connect in the image. To enable, [follow this guide](./README.md#executing-spark-jobs)
- Added `MySQL` source and `MySqlToADLS` flow
- Added `SQLServerToDF` task
- Added `SQLServerToDuckDB` flow which downloads data from SQLServer table, loads it to parquet file and then uplads it do DuckDB
- Added complete proxy set up in `SAPRFC` example (`viadot/examples/sap_rfc`)

### Changed
- Changed default name for the Prefect secret holding the name of the Azure KV secret storing Sendgrid credentials


## [0.4.3] - 2022-04-28
### Added
- Added `func` parameter to `SAPRFC` 
- Added `SAPRFCToADLS` flow which downloads data from SAP Database to to a pandas DataFrame, exports df to csv and uploads it to Azure Data Lake.
- Added `adls_file_name` in  `SupermetricsToADLS` and `SharepointToADLS` flows
- Added `BigQueryToADLS` flow class which anables extract data from BigQuery.
- Added `Salesforce` source
- Added `SalesforceUpsert` task
- Added `SalesforceBulkUpsert` task
- Added C4C secret handling to `CloudForCustomersReportToADLS` flow (`c4c_credentials_secret` parameter)

### Fixed
- Fixed `get_flow_last_run_date()` incorrectly parsing the date
- Fixed C4C secret handling (tasks now correctly read the secret as the credentials, rather than assuming the secret is a container for credentials for all environments and trying to access specific key inside it). In other words, tasks now assume the secret holds credentials, rather than a dict of the form `{env: credentials, env2: credentials2}`
- Fixed `utils.gen_bulk_insert_query_from_df()` failing with > 1000 rows due to INSERT clause limit by chunking the data into multiple INSERTs
- Fixed `get_flow_last_run_date()` incorrectly parsing the date
- Fixed `MultipleFlows` when one flow is passed and when last flow fails.


## [0.4.2] - 2022-04-08
### Added
- Added `AzureDataLakeRemove` task

### Changed
- Changed name of task file from `prefect` to `prefect_date_range`

### Fixed
- Fixed out of range issue in `prefect_date_range`


## [0.4.1] - 2022-04-07
### Changed
- bumped version


## [0.4.0] - 2022-04-07
### Added
- Added `custom_mail_state_handler` task that sends email notification using a custom SMTP server.
- Added new function `df_clean_column` that cleans data frame columns from special characters
- Added `df_clean_column` util task that removes special characters from a pandas DataFrame
- Added `MultipleFlows` flow class which enables running multiple flows in a given order.
- Added `GetFlowNewDateRange` task to change date range based on Prefect flows
- Added `check_col_order` parameter in `ADLSToAzureSQL`
- Added new source `ASElite` 
- Added KeyVault support in `CloudForCustomers` tasks
- Added `SQLServer` source
- Added `DuckDBToDF` task
- Added `DuckDBTransform` flow
- Added `SQLServerCreateTable` task
- Added `credentials` param to `BCPTask`
- Added `get_sql_dtypes_from_df` and `update_dict` util tasks
- Added `DuckDBToSQLServer` flow
- Added `if_exists="append"` option to `DuckDB.create_table_from_parquet()`
- Added `get_flow_last_run_date` util function
- Added `df_to_dataset` task util for writing DataFrames to data lakes using `pyarrow`
- Added retries to Cloud for Customers tasks
- Added `chunksize` parameter to `C4CToDF` task to allow pulling data in chunks
- Added `chunksize` parameter to `BCPTask` task to allow more control over the load process
- Added support for SQL Server's custom `datetimeoffset` type
- Added `AzureSQLToDF` task
- Added `AzureDataLakeRemove` task
- Added `AzureSQLUpsert` task

### Changed
- Changed the base class of `AzureSQL` to `SQLServer`
- `df_to_parquet()` task now creates directories if needed
- Added several more separators to check for automatically in `SAPRFC.to_df()`
- Upgraded `duckdb` version to 0.3.2

### Fixed
- Fixed bug with `CheckColumnOrder` task
- Fixed OpenSSL config for old SQL Servers still using TLS < 1.2
- `BCPTask` now correctly handles custom SQL Server port 
- Fixed `SAPRFC.to_df()` ignoring user-specified separator
- Fixed temporary CSV generated by the `DuckDBToSQLServer` flow not being cleaned up
- Fixed some mappings in `get_sql_dtypes_from_df()` and optimized performance
- Fixed `BCPTask` - the case when the file path contained a space
- Fixed credential evaluation logic (`credentials` is now evaluated before `config_key`)
- Fixed "$top" and "$skip" values being ignored by `C4CToDF` task if provided in the `params` parameter
- Fixed `SQL.to_df()` incorrectly handling queries that begin with whitespace

### Removed
- Removed `autopick_sep` parameter from `SAPRFC` functions. The separator is now always picked automatically if not provided.
- Removed `dtypes_to_json` task to task_utils.py


## [0.3.2] - 2022-02-17
### Fixed
- fixed an issue with schema info within `CheckColumnOrder` class. 


## [0.3.1] - 2022-02-17
### Changed
-`ADLSToAzureSQL` - added `remove_tab`  parameter to remove uncessery tab separators from data. 

### Fixed
- fixed an issue with return df within `CheckColumnOrder` class. 


## [0.3.0] - 2022-02-16
### Added
- new source `SAPRFC` for connecting with SAP using the `pyRFC` library (requires pyrfc as well as the SAP NW RFC library that can be downloaded [here](https://support.sap.com/en/product/connectors/nwrfcsdk.html)
- new source `DuckDB` for connecting with the `DuckDB` database
- new task `SAPRFCToDF` for loading data from SAP to a pandas DataFrame
- new tasks, `DuckDBQuery` and `DuckDBCreateTableFromParquet`, for interacting with DuckDB
- new flow `SAPToDuckDB` for moving data from SAP to DuckDB
- Added `CheckColumnOrder` task
- C4C connection with url and report_url documentation
-`SQLIteInsert` check if DataFrame is empty or object is not a DataFrame
- KeyVault support in `SharepointToDF` task
- KeyVault support in `CloudForCustomers` tasks

### Changed
- pinned Prefect version to 0.15.11
- `df_to_csv` now creates dirs if they don't exist
- `ADLSToAzureSQL` - when data in csv coulmns has unnecessary "\t" then removes them

### Fixed
- fixed an issue with duckdb calls seeing initial db snapshot instead of the updated state (#282)
- C4C connection with url and report_url optimization
- column mapper in C4C source


## [0.2.15] - 2022-01-12
### Added
- new option to `ADLSToAzureSQL` Flow - `if_exists="delete"`
- `SQL` source: `create_table()` already handles `if_exists`; now it handles a new option for `if_exists()`
- `C4CToDF` and `C4CReportToDF` tasks are provided as a class instead of function


### Fixed 
- Appending issue within CloudForCustomers source
- An early return bug in `UKCarbonIntensity` in `to_df` method


## [0.2.14] - 2021-12-01
### Fixed
- authorization issue within `CloudForCustomers` source


## [0.2.13] - 2021-11-30
### Added
- Added support for file path to `CloudForCustomersReportToADLS` flow
- Added `flow_of_flows` list handling
- Added support for JSON files in `AzureDataLakeToDF`

### Fixed
- `Supermetrics` source: `to_df()` now correctly handles `if_empty` in case of empty results

### Changed
- `Sharepoint` and `CloudForCustomers` sources will now provide an informative `CredentialError` which is also raised early. This will make issues with input credenials immediately clear to the user.
- Removed set_key_value from `CloudForCustomersReportToADLS` flow


## [0.2.12] - 2021-11-25
### Added
- Added `Sharepoint` source
- Added `SharepointToDF` task
- Added `SharepointToADLS` flow
- Added `CloudForCustomers` source
- Added `c4c_report_to_df` taks
- Added `def c4c_to_df` task
- Added `CloudForCustomersReportToADLS` flow
- Added `df_to_csv` task to task_utils.py
- Added `df_to_parquet` task to task_utils.py
- Added `dtypes_to_json` task to task_utils.py


## [0.2.11] - 2021-10-30
### Fixed
- `ADLSToAzureSQL` - fixed path to csv issue. 
- `SupermetricsToADLS` - fixed local json path issue. 


## [0.2.10] - 2021-10-29
### Release due to CI/CD error


## [0.2.9] - 2021-10-29
### Release due to CI/CD error


## [0.2.8] - 2021-10-29
### Changed
- CI/CD: `dev` image is now only published on push to the `dev` branch
- Docker: 
  - updated registry links to use the new `ghcr.io` domain
  - `run.sh` now also accepts the `-t` option. When run in standard mode, it will only spin up the `viadot_jupyter_lab` service.
  When ran with `-t dev`, it will also spin up `viadot_testing` and `viadot_docs` containers.

### Fixed
- ADLSToAzureSQL - fixed path parameter issue.


## [0.2.7] - 2021-10-04
### Added
- Added `SQLiteQuery` task
- Added `CloudForCustomers` source
- Added `CloudForCustomersToDF` and `CloudForCustomersToCSV` tasks
- Added `CloudForCustomersToADLS` flow
- Added support for parquet in `CloudForCustomersToDF`
- Added style guidelines to the `README`
- Added local setup and commands to the `README`

### Changed
- Changed CI/CD algorithm
  - the `latest` Docker image is now only updated on release and is the same exact image as the latest release
  - the `dev` image is released only on pushes and PRs to the `dev` branch (so dev branch = dev image)
- Modified `ADLSToAzureSQL` - *read_sep* and *write_sep* parameters added to the flow.

### Fixed
- Fixed `ADLSToAzureSQL` breaking in `"append"` mode if the table didn't exist (#145).
- Fixed `ADLSToAzureSQL` breaking in promotion path for csv files. 


## [0.2.6] - 2021-09-22
### Added
- Added flows library docs to the references page

### Changed
- Moved task library docs page to topbar
- Updated docs for task and flows


## [0.2.5] - 2021-09-20
### Added
- Added `start` and `end_date` parameters to `SupermetricsToADLS` flow
- Added a tutorial on how to pull data from `Supermetrics`


## [0.2.4] - 2021-09-06
### Added
- Added documentation (both docstrings and MKDocs docs) for multiple tasks
- Added `start_date` and `end_date` parameters to the `SupermetricsToAzureSQL` flow
- Added a temporary workaround `df_to_csv_task` task to the `SupermetricsToADLS` flow to handle mixed dtype columns not handled automatically by DataFrame's `to_parquet()` method


## [0.2.3] - 2021-08-19
### Changed
- Modified `RunGreatExpectationsValidation` task to use the built in support for evaluation parameters added in Prefect v0.15.3
- Modified `SupermetricsToADLS` and `ADLSGen1ToAzureSQLNew` flows to align with this [recipe](https://docs.prefect.io/orchestration/flow_config/storage.html#loading-additional-files-with-git-storage) for reading the expectation suite JSON
The suite now has to be loaded before flow initialization in the flow's python file and passed as an argument to the flow's constructor.
- Modified `RunGreatExpectationsValidation`'s `expectations_path` parameter to point to the directory containing the expectation suites instead of the
Great Expectations project directory, which was confusing. The project directory is now only used internally and not exposed to the user
- Changed the logging of docs URL for `RunGreatExpectationsValidation` task to use GE's recipe from [the docs](https://docs.greatexpectations.io/docs/guides/validation/advanced/how_to_implement_custom_notifications/)

### Added
- Added a test for `SupermetricsToADLS` flow
 -Added a test for `AzureDataLakeList` task
- Added PR template for new PRs
- Added a `write_to_json` util task to the `SupermetricsToADLS` flow. This task dumps the input expectations dict to the local filesystem as is required by Great Expectations.
This allows the user to simply pass a dict with their expectations and not worry about the project structure required by Great Expectations
- Added `Shapely` and `imagehash` dependencies required for full `visions` functionality (installing `visions[all]` breaks the build)
- Added more parameters to control CSV parsing in the `ADLSGen1ToAzureSQLNew` flow
- Added `keep_output` parameter to the `RunGreatExpectationsValidation` task to control Great Expectations output to the filesystem
- Added `keep_validation_output` parameter and `cleanup_validation_clutter` task to the `SupermetricsToADLS` flow to control Great Expectations output to the filesystem

### Removed
- Removed `SupermetricsToAzureSQLv2` and `SupermetricsToAzureSQLv3` flows
- Removed `geopy` dependency


## [0.2.2] - 2021-07-27
### Added
- Added support for parquet in `AzureDataLakeToDF`
- Added proper logging to the `RunGreatExpectationsValidation` task
- Added the `viz` Prefect extra to requirements to allow flow visualizaion
- Added a few utility tasks in `task_utils`
- Added `geopy` dependency
- Tasks:
  - `AzureDataLakeList` - for listing files in an ADLS directory
- Flows:
  - `ADLSToAzureSQL` - promoting files to conformed, operations, 
  creating an SQL table and inserting the data into it
  - `ADLSContainerToContainer` - copying files between ADLS containers

### Changed
- Renamed `ReadAzureKeyVaultSecret` and `RunAzureSQLDBQuery` tasks to match Prefect naming style
- Flows:
  - `SupermetricsToADLS` - changed csv to parquet file extension. File and schema info are loaded to the `RAW` container. 

### Fixed
- Removed the broken version autobump from CI


## [0.2.1] - 2021-07-14
### Added
- Flows:
  - `SupermetricsToADLS` - supporting immutable ADLS setup

### Changed
- A default value for the `ds_user` parameter in `SupermetricsToAzureSQLv3` can now be 
specified in the `SUPERMETRICS_DEFAULT_USER` secret
- Updated multiple dependencies

### Fixed
- Fixed "Local run of `SupermetricsToAzureSQLv3` skips all tasks after `union_dfs_task`" (#59)
- Fixed the `release` GitHub action


## [0.2.0] - 2021-07-12
### Added
- Sources:
  - `AzureDataLake` (supports gen1 & gen2)
  - `SQLite`

- Tasks:
  - `DownloadGitHubFile`
  - `AzureDataLakeDownload`
  - `AzureDataLakeUpload`
  - `AzureDataLakeToDF`
  - `ReadAzureKeyVaultSecret`
  - `CreateAzureKeyVaultSecret`
  - `DeleteAzureKeyVaultSecret`
  - `SQLiteInsert`
  - `SQLiteSQLtoDF`
  - `AzureSQLCreateTable`
  - `RunAzureSQLDBQuery`
  - `BCPTask`
  - `RunGreatExpectationsValidation`
  - `SupermetricsToDF`

- Flows:
  - `SupermetricsToAzureSQLv1`
  - `SupermetricsToAzureSQLv2`
  - `SupermetricsToAzureSQLv3`
  - `AzureSQLTransform`
  - `Pipeline`
  - `ADLSGen1ToGen2`
  - `ADLSGen1ToAzureSQL`
  - `ADLSGen1ToAzureSQLNew`

- Examples:
  - Hello world flow
  - Supermetrics Google Ads extract

### Changed
- Tasks now use secrets for credential management (azure tasks use Azure Key Vault secrets)
- SQL source now has a default query timeout of 1 hour

### Fixed
- Fix `SQLite` tests
- Multiple stability improvements with retries and timeouts


## [0.1.12] - 2021-05-08
### Changed
- Moved from poetry to pip

### Fixed
- Fix `AzureBlobStorage`'s `to_storage()` method is missing the final upload blob part<|MERGE_RESOLUTION|>--- conflicted
+++ resolved
@@ -12,20 +12,15 @@
 
 ### Fixed
 - Fixed a bug in `subject` (extra separator) and in `receivers` (long strings) parameters in Outlook connector. 
-<<<<<<< HEAD
 - Fixed issue with credentials handling in `VidClub` source class
 - Fixed issue with missing arguments in `VidClubToDF` task class
-=======
->>>>>>> 4c2a1890
+
 
 ### Changed
 - Genesys API call method and the name changed from `genesys_generate_exports` to `genesys_api_connection`. 
 - Added `GET` connection inside the method `genesys_api_connection`.
-<<<<<<< HEAD
 - Changed looping structure for API calls in `VidClub` source class to use time intervals
 - Changed `VidClubToDF` task class to use total_load function from source
-=======
->>>>>>> 4c2a1890
 
 ### Removed
 - Removed methods never used in production: `get_analitics_url_report`, `get_all_schedules_job`, `schedule_report`,

# Changelog
All notable changes to this project will be documented in this file.

The format is based on [Keep a Changelog](https://keepachangelog.com/en/1.0.0/),
and this project adheres to [Semantic Versioning](https://semver.org/spec/v2.0.0.html).
## [Unreleased]
### Added
<<<<<<< HEAD
- Added `SQLServerToParquet` flow.
=======
- Added `SAPBW` source class
- Added `SAPBWToDF` task class
- Added `SAPBWToADLS` flow class
>>>>>>> 4c2a1890
- Added a new `end_point` parameter in `genesys_api_connection` to make it more generic.

### Fixed
- Fixed a bug in `subject` (extra separator) and in `receivers` (long strings) parameters in Outlook connector. 

### Changed
- Genesys API call method and the name changed from `genesys_generate_exports` to `genesys_api_connection`. 
- Added `GET` connection inside the method `genesys_api_connection`.

### Removed
- Removed methods never used in production: `get_analitics_url_report`, `get_all_schedules_job`, `schedule_report`,
`to_df`, `delete_scheduled_report_job` and `generate_reporting_export`.

## [0.4.17] - 2023-06-15
### Fixed
- Fixed issue with `tzlocal` for O365 package


## [0.4.16] - 2023-06-15
### Added
- Added `VidClub` source class
- Added `VidClubToDF` task class
- Added `GetPendingSalesOrderData`, `GetSalesInvoiceData`, `GetSalesReturnDetailData` 
 `GetSalesOrderData` endpoints in `BusinessCore()` source.
- Added `url` parameter to `CustomerGauge` source, and `endpoint_url` parameter to `CustomerGaugeToDF` task 
and `CustomerGaugeToADLS` flow. This parameter enables to pass the endpoint URL by user.
- Added new parameter `outbox_list` at all leves in `Outlook` connector to tag mailbox folders.

### Fixed
- Fixed `to_parquet()` from `base.py` when there is no directory specified in path 

### Changed
- Changed loop when retrieving email in `Outlook` source file, to cover all possible folders and subfolders.


## [0.4.15] - 2023-05-11
### Added
- Added `BusinessCore` source class
- Added `BusinessCoreToParquet` task class
- Added `Eurostat` source, task and flow classes
- Added `verify` parameter to `handle_api_response()`.
- Added `to_parquet()` in `base.py`
- Added new source class `SAPRFCV2` in `sap_rfc.py` with new approximation.
- Added new parameter `rfc_replacement` to `sap_rfc_to_adls.py` to replace
an extra separator character within a string column to avoid conflicts.
- Added `rfc_unique_id` in `SAPRFCV2` to merge chunks on this column.
- Added `close_connection()` to `SAPRFC` and `SAPRFCV2`

### Fixed
- Removed `try-except` sentence and added a new logic to remove extra separators in `sap_rfc.py` 
source file, to vaoid a mismatch in columns lenght between iterative connections to SAP tables.
- When `SAP` tables are updated during `sap_rfc.py` scrip running, if there are chunks, the
columns in the next chunk are unrelated rows.
- Fixed `sap_rfc.py` source file to not breakdown by both, 
and extra separator in a row and adding new rows in SAP table between iterations.


## [0.4.14] - 2023-04-13
### Added
- Added `anonymize_df` task function to `task_utils.py` to anonymize data in the dataframe in selected columns.
- Added `Hubspot` source class
- Added `HubspotToDF` task class
- Added `HubspotToADLS` flow class
- Added `CustomerGauge` source class
- Added `CustomerGaugeToDF` task class
- Added `CustomerGaugeToADLS` flow class

## [0.4.13] - 2023-03-15
### Added
- Added `validate_date_filter` parameter to `Epicor` source, `EpicorOrdersToDF` task and `EpicorOrdersToDuckDB` flow.
This parameter enables user to decide whether or not filter should be validated.
- Added `Mediatool` source class
- Added `MediatoolToDF` task class
- Added `MediatoolToADLS` flow class
- Added option to disable `check_dtypes_sort` in `ADLSToAzureSQL` flow.
- Added `query` parameter to `BigQueryToADLS` flow and `BigqueryToDF` task to be able to enter custom SQL query.
- Added new end point `conversations/details/query` connection to `Genesys` task.
- Added new task `filter_userid` in `GenesysToADLS` flow to filter out by user Ids list, previously passed by the user.

### Changed
- Changed parameter name in `BigQueryToADLS` flow - from `credentials_secret` to `credentials_key`


## [0.4.12] - 2023-01-31
### Added
- Added `view_type_time_sleep` to the Genesys `queue_performance_detail_view`.
- Added `FileNotFoundError` to catch up failures in `MindfulToCSV` and when creating SQL tables.
- Added `check_dtypes_sort` task into `ADLSToAzureSQL` to check if dtypes is properly sorted.
- Added `timeout` parameter to all `Task`s where it can be added.
- Added `timeout` parameter to all `Flow`s where it can be added.
- Added `adls_bulk_upload` task function to `task_utils.py`
- Added `get_survey_list` into `Mindful` Source file.

### Changed
- Updated `genesys_to_adls.py` flow with the `adls_bulk_upload` task
- Updated `mindful_to_adls.py` flow with the `adls_bulk_upload` task
- Changed `MindfulToCSV` task to download surveys info.


## [0.4.11] - 2022-12-15
### Added
- Added into `Genesys` the new view type `AGENT`. 

### Changed
- Changed data extraction logic for `Outlook` data.

## [0.4.10] - 2022-11-16
### Added
- Added `credentials_loader` function in utils
- Added new columns to `Epicor` source - `RequiredDate` and `CopperWeight`
- Added timeout to `DuckDBQuery` and `SAPRFCToDF`
- Added support for SQL queries with comments to `DuckDB` source
- Added "WITH" to query keywords in `DuckDB` source
- Added `avro-python3` library to `requirements`

### Changed
- Changed `duckdb` version to `0.5.1`
- Added new column into Data Frames created with `Mindful`.
- Added region parameter as an entry argument in `MindfulToADLS`.

### Fixed
- Fixed incorrect `if_exists="delete"` handling in `DuckDB.create_table_from_parquet()`
- Fixed `test_duckdb_to_sql_server.py` tests - revert to a previous version
- Removed `test__check_if_schema_exists()` test


## [0.4.9] - 2022-09-27
### Added
- Added new column named `_viadot_downloaded_at_utc` in genesys files with the datetime when it is created.
- Added sftp source class `SftpConnector`
- Added sftp tasks `SftpToDF` and `SftpList` 
- Added sftp flows `SftpToAzureSQL` and `SftpToADLS`
- Added new source file `mindful` to connect with mindful API.
- Added new task file `mindful` to be called by the Mindful Flow.
- Added new flow file `mindful_to_adls` to upload data from Mindful API tp ADLS.
- Added `recursive` parameter to `AzureDataLakeList` task


## [0.4.8] - 2022-09-06
### Added
- Added `protobuf` library to requirements


## [0.4.7] - 2022-09-06
### Added
- Added new flow - `SQLServerTransform` and new task `SQLServerQuery` to run queries on SQLServer
- Added `duckdb_query` parameter to `DuckDBToSQLServer` flow to enable option to create table
using outputs of SQL queries 
- Added handling empty DF in `set_new_kv()` task
- Added `update_kv` and `filter_column` params to `SAPRFCToADLS` and `SAPToDuckDB` flows and added `set_new_kv()` task
in `task_utils`
- Added Genesys API source `Genesys`
- Added tasks `GenesysToCSV` and `GenesysToDF`
- Added flows `GenesysToADLS` and `GenesysReportToADLS`
- Added `query` parameter to  `PrefectLogs` flow

### Changed
- Updated requirements.txt
- Changed 'handle_api_response()' method by adding more requests method also added contex menager


## [0.4.6] - 2022-07-21
### Added
- Added `rfc_character_limit` parameter in `SAPRFCToDF` task, `SAPRFC` source, `SAPRFCToADLS` and `SAPToDuckDB` flows
- Added `on_bcp_error` and `bcp_error_log_path` parameters in `BCPTask`
- Added ability to process queries which result exceed SAP's character per low limit in `SAPRFC` source
- Added new flow `PrefectLogs` for extracting all logs from Prefect with details
- Added `PrefectLogs` flow

### Changed
- Changed `CheckColumnOrder` task and `ADLSToAzureSQL` flow to handle appending to non existing table
- Changed tasks order in `EpicorOrdersToDuckDB`, `SAPToDuckDB` and `SQLServerToDuckDB` - casting 
DF to string before adding metadata
- Changed `add_ingestion_metadata_task()` to not to add metadata column when input DataFrame is empty
- Changed `check_if_empty_file()` logic according to changes in `add_ingestion_metadata_task()`
- Changed accepted values of `if_empty` parameter in `DuckDBCreateTableFromParquet`
- Updated `.gitignore` to ignore files with `*.bak` extension and to ignore `credentials.json` in any directory
- Changed logger messages in `AzureDataLakeRemove` task

### Fixed
- Fixed handling empty response in `SAPRFC` source
- Fixed issue in `BCPTask` when log file couln't be opened.
- Fixed log being printed too early in `Salesforce` source, which would sometimes cause a `KeyError`
- `raise_on_error` now behaves correctly in `upsert()` when receiving incorrect return codes from Salesforce

### Removed
- Removed option to run multiple queries in `SAPRFCToADLS`


## [0.4.5] - 2022-06-23
### Added
- Added `error_log_file_path` parameter in `BCPTask` that enables setting name of errors logs file 
- Added `on_error` parameter in `BCPTask` that tells what to do if bcp error occurs. 
- Added error log file and `on_bcp_error` parameter in `ADLSToAzureSQL`
- Added handling POST requests in `handle_api_response()` add added it to `Epicor` source.
- Added `SalesforceToDF` task
- Added `SalesforceToADLS` flow
- Added `overwrite_adls` option to `BigQueryToADLS` and `SharepointToADLS`
- Added `cast_df_to_str` task in `utils.py` and added this to `EpicorToDuckDB`, `SAPToDuckDB`, `SQLServerToDuckDB`
- Added `if_empty` parameter in `DuckDBCreateTableFromParquet` task and in `EpicorToDuckDB`, `SAPToDuckDB`,
`SQLServerToDuckDB` flows to check if output Parquet is empty and handle it properly.
- Added `check_if_empty_file()` and `handle_if_empty_file()` in `utils.py`


## [0.4.4] - 2022-06-09
### Added
- Added new connector - Outlook. Created `Outlook` source, `OutlookToDF` task and `OutlookToADLS` flow.
- Added new connector - Epicor. Created `Epicor` source, `EpicorToDF` task and `EpicorToDuckDB` flow.
- Enabled Databricks Connect in the image. To enable, [follow this guide](./README.md#executing-spark-jobs)
- Added `MySQL` source and `MySqlToADLS` flow
- Added `SQLServerToDF` task
- Added `SQLServerToDuckDB` flow which downloads data from SQLServer table, loads it to parquet file and then uplads it do DuckDB
- Added complete proxy set up in `SAPRFC` example (`viadot/examples/sap_rfc`)

### Changed
- Changed default name for the Prefect secret holding the name of the Azure KV secret storing Sendgrid credentials


## [0.4.3] - 2022-04-28
### Added
- Added `func` parameter to `SAPRFC` 
- Added `SAPRFCToADLS` flow which downloads data from SAP Database to to a pandas DataFrame, exports df to csv and uploads it to Azure Data Lake.
- Added `adls_file_name` in  `SupermetricsToADLS` and `SharepointToADLS` flows
- Added `BigQueryToADLS` flow class which anables extract data from BigQuery.
- Added `Salesforce` source
- Added `SalesforceUpsert` task
- Added `SalesforceBulkUpsert` task
- Added C4C secret handling to `CloudForCustomersReportToADLS` flow (`c4c_credentials_secret` parameter)

### Fixed
- Fixed `get_flow_last_run_date()` incorrectly parsing the date
- Fixed C4C secret handling (tasks now correctly read the secret as the credentials, rather than assuming the secret is a container for credentials for all environments and trying to access specific key inside it). In other words, tasks now assume the secret holds credentials, rather than a dict of the form `{env: credentials, env2: credentials2}`
- Fixed `utils.gen_bulk_insert_query_from_df()` failing with > 1000 rows due to INSERT clause limit by chunking the data into multiple INSERTs
- Fixed `get_flow_last_run_date()` incorrectly parsing the date
- Fixed `MultipleFlows` when one flow is passed and when last flow fails.


## [0.4.2] - 2022-04-08
### Added
- Added `AzureDataLakeRemove` task

### Changed
- Changed name of task file from `prefect` to `prefect_date_range`

### Fixed
- Fixed out of range issue in `prefect_date_range`


## [0.4.1] - 2022-04-07
### Changed
- bumped version


## [0.4.0] - 2022-04-07
### Added
- Added `custom_mail_state_handler` task that sends email notification using a custom SMTP server.
- Added new function `df_clean_column` that cleans data frame columns from special characters
- Added `df_clean_column` util task that removes special characters from a pandas DataFrame
- Added `MultipleFlows` flow class which enables running multiple flows in a given order.
- Added `GetFlowNewDateRange` task to change date range based on Prefect flows
- Added `check_col_order` parameter in `ADLSToAzureSQL`
- Added new source `ASElite` 
- Added KeyVault support in `CloudForCustomers` tasks
- Added `SQLServer` source
- Added `DuckDBToDF` task
- Added `DuckDBTransform` flow
- Added `SQLServerCreateTable` task
- Added `credentials` param to `BCPTask`
- Added `get_sql_dtypes_from_df` and `update_dict` util tasks
- Added `DuckDBToSQLServer` flow
- Added `if_exists="append"` option to `DuckDB.create_table_from_parquet()`
- Added `get_flow_last_run_date` util function
- Added `df_to_dataset` task util for writing DataFrames to data lakes using `pyarrow`
- Added retries to Cloud for Customers tasks
- Added `chunksize` parameter to `C4CToDF` task to allow pulling data in chunks
- Added `chunksize` parameter to `BCPTask` task to allow more control over the load process
- Added support for SQL Server's custom `datetimeoffset` type
- Added `AzureSQLToDF` task
- Added `AzureDataLakeRemove` task
- Added `AzureSQLUpsert` task

### Changed
- Changed the base class of `AzureSQL` to `SQLServer`
- `df_to_parquet()` task now creates directories if needed
- Added several more separators to check for automatically in `SAPRFC.to_df()`
- Upgraded `duckdb` version to 0.3.2

### Fixed
- Fixed bug with `CheckColumnOrder` task
- Fixed OpenSSL config for old SQL Servers still using TLS < 1.2
- `BCPTask` now correctly handles custom SQL Server port 
- Fixed `SAPRFC.to_df()` ignoring user-specified separator
- Fixed temporary CSV generated by the `DuckDBToSQLServer` flow not being cleaned up
- Fixed some mappings in `get_sql_dtypes_from_df()` and optimized performance
- Fixed `BCPTask` - the case when the file path contained a space
- Fixed credential evaluation logic (`credentials` is now evaluated before `config_key`)
- Fixed "$top" and "$skip" values being ignored by `C4CToDF` task if provided in the `params` parameter
- Fixed `SQL.to_df()` incorrectly handling queries that begin with whitespace

### Removed
- Removed `autopick_sep` parameter from `SAPRFC` functions. The separator is now always picked automatically if not provided.
- Removed `dtypes_to_json` task to task_utils.py


## [0.3.2] - 2022-02-17
### Fixed
- fixed an issue with schema info within `CheckColumnOrder` class. 


## [0.3.1] - 2022-02-17
### Changed
-`ADLSToAzureSQL` - added `remove_tab`  parameter to remove uncessery tab separators from data. 

### Fixed
- fixed an issue with return df within `CheckColumnOrder` class. 


## [0.3.0] - 2022-02-16
### Added
- new source `SAPRFC` for connecting with SAP using the `pyRFC` library (requires pyrfc as well as the SAP NW RFC library that can be downloaded [here](https://support.sap.com/en/product/connectors/nwrfcsdk.html)
- new source `DuckDB` for connecting with the `DuckDB` database
- new task `SAPRFCToDF` for loading data from SAP to a pandas DataFrame
- new tasks, `DuckDBQuery` and `DuckDBCreateTableFromParquet`, for interacting with DuckDB
- new flow `SAPToDuckDB` for moving data from SAP to DuckDB
- Added `CheckColumnOrder` task
- C4C connection with url and report_url documentation
-`SQLIteInsert` check if DataFrame is empty or object is not a DataFrame
- KeyVault support in `SharepointToDF` task
- KeyVault support in `CloudForCustomers` tasks

### Changed
- pinned Prefect version to 0.15.11
- `df_to_csv` now creates dirs if they don't exist
- `ADLSToAzureSQL` - when data in csv coulmns has unnecessary "\t" then removes them

### Fixed
- fixed an issue with duckdb calls seeing initial db snapshot instead of the updated state (#282)
- C4C connection with url and report_url optimization
- column mapper in C4C source


## [0.2.15] - 2022-01-12
### Added
- new option to `ADLSToAzureSQL` Flow - `if_exists="delete"`
- `SQL` source: `create_table()` already handles `if_exists`; now it handles a new option for `if_exists()`
- `C4CToDF` and `C4CReportToDF` tasks are provided as a class instead of function


### Fixed 
- Appending issue within CloudForCustomers source
- An early return bug in `UKCarbonIntensity` in `to_df` method


## [0.2.14] - 2021-12-01
### Fixed
- authorization issue within `CloudForCustomers` source


## [0.2.13] - 2021-11-30
### Added
- Added support for file path to `CloudForCustomersReportToADLS` flow
- Added `flow_of_flows` list handling
- Added support for JSON files in `AzureDataLakeToDF`

### Fixed
- `Supermetrics` source: `to_df()` now correctly handles `if_empty` in case of empty results

### Changed
- `Sharepoint` and `CloudForCustomers` sources will now provide an informative `CredentialError` which is also raised early. This will make issues with input credenials immediately clear to the user.
- Removed set_key_value from `CloudForCustomersReportToADLS` flow


## [0.2.12] - 2021-11-25
### Added
- Added `Sharepoint` source
- Added `SharepointToDF` task
- Added `SharepointToADLS` flow
- Added `CloudForCustomers` source
- Added `c4c_report_to_df` taks
- Added `def c4c_to_df` task
- Added `CloudForCustomersReportToADLS` flow
- Added `df_to_csv` task to task_utils.py
- Added `df_to_parquet` task to task_utils.py
- Added `dtypes_to_json` task to task_utils.py


## [0.2.11] - 2021-10-30
### Fixed
- `ADLSToAzureSQL` - fixed path to csv issue. 
- `SupermetricsToADLS` - fixed local json path issue. 


## [0.2.10] - 2021-10-29
### Release due to CI/CD error


## [0.2.9] - 2021-10-29
### Release due to CI/CD error


## [0.2.8] - 2021-10-29
### Changed
- CI/CD: `dev` image is now only published on push to the `dev` branch
- Docker: 
  - updated registry links to use the new `ghcr.io` domain
  - `run.sh` now also accepts the `-t` option. When run in standard mode, it will only spin up the `viadot_jupyter_lab` service.
  When ran with `-t dev`, it will also spin up `viadot_testing` and `viadot_docs` containers.

### Fixed
- ADLSToAzureSQL - fixed path parameter issue.


## [0.2.7] - 2021-10-04
### Added
- Added `SQLiteQuery` task
- Added `CloudForCustomers` source
- Added `CloudForCustomersToDF` and `CloudForCustomersToCSV` tasks
- Added `CloudForCustomersToADLS` flow
- Added support for parquet in `CloudForCustomersToDF`
- Added style guidelines to the `README`
- Added local setup and commands to the `README`

### Changed
- Changed CI/CD algorithm
  - the `latest` Docker image is now only updated on release and is the same exact image as the latest release
  - the `dev` image is released only on pushes and PRs to the `dev` branch (so dev branch = dev image)
- Modified `ADLSToAzureSQL` - *read_sep* and *write_sep* parameters added to the flow.

### Fixed
- Fixed `ADLSToAzureSQL` breaking in `"append"` mode if the table didn't exist (#145).
- Fixed `ADLSToAzureSQL` breaking in promotion path for csv files. 


## [0.2.6] - 2021-09-22
### Added
- Added flows library docs to the references page

### Changed
- Moved task library docs page to topbar
- Updated docs for task and flows


## [0.2.5] - 2021-09-20
### Added
- Added `start` and `end_date` parameters to `SupermetricsToADLS` flow
- Added a tutorial on how to pull data from `Supermetrics`


## [0.2.4] - 2021-09-06
### Added
- Added documentation (both docstrings and MKDocs docs) for multiple tasks
- Added `start_date` and `end_date` parameters to the `SupermetricsToAzureSQL` flow
- Added a temporary workaround `df_to_csv_task` task to the `SupermetricsToADLS` flow to handle mixed dtype columns not handled automatically by DataFrame's `to_parquet()` method


## [0.2.3] - 2021-08-19
### Changed
- Modified `RunGreatExpectationsValidation` task to use the built in support for evaluation parameters added in Prefect v0.15.3
- Modified `SupermetricsToADLS` and `ADLSGen1ToAzureSQLNew` flows to align with this [recipe](https://docs.prefect.io/orchestration/flow_config/storage.html#loading-additional-files-with-git-storage) for reading the expectation suite JSON
The suite now has to be loaded before flow initialization in the flow's python file and passed as an argument to the flow's constructor.
- Modified `RunGreatExpectationsValidation`'s `expectations_path` parameter to point to the directory containing the expectation suites instead of the
Great Expectations project directory, which was confusing. The project directory is now only used internally and not exposed to the user
- Changed the logging of docs URL for `RunGreatExpectationsValidation` task to use GE's recipe from [the docs](https://docs.greatexpectations.io/docs/guides/validation/advanced/how_to_implement_custom_notifications/)

### Added
- Added a test for `SupermetricsToADLS` flow
 -Added a test for `AzureDataLakeList` task
- Added PR template for new PRs
- Added a `write_to_json` util task to the `SupermetricsToADLS` flow. This task dumps the input expectations dict to the local filesystem as is required by Great Expectations.
This allows the user to simply pass a dict with their expectations and not worry about the project structure required by Great Expectations
- Added `Shapely` and `imagehash` dependencies required for full `visions` functionality (installing `visions[all]` breaks the build)
- Added more parameters to control CSV parsing in the `ADLSGen1ToAzureSQLNew` flow
- Added `keep_output` parameter to the `RunGreatExpectationsValidation` task to control Great Expectations output to the filesystem
- Added `keep_validation_output` parameter and `cleanup_validation_clutter` task to the `SupermetricsToADLS` flow to control Great Expectations output to the filesystem

### Removed
- Removed `SupermetricsToAzureSQLv2` and `SupermetricsToAzureSQLv3` flows
- Removed `geopy` dependency


## [0.2.2] - 2021-07-27
### Added
- Added support for parquet in `AzureDataLakeToDF`
- Added proper logging to the `RunGreatExpectationsValidation` task
- Added the `viz` Prefect extra to requirements to allow flow visualizaion
- Added a few utility tasks in `task_utils`
- Added `geopy` dependency
- Tasks:
  - `AzureDataLakeList` - for listing files in an ADLS directory
- Flows:
  - `ADLSToAzureSQL` - promoting files to conformed, operations, 
  creating an SQL table and inserting the data into it
  - `ADLSContainerToContainer` - copying files between ADLS containers

### Changed
- Renamed `ReadAzureKeyVaultSecret` and `RunAzureSQLDBQuery` tasks to match Prefect naming style
- Flows:
  - `SupermetricsToADLS` - changed csv to parquet file extension. File and schema info are loaded to the `RAW` container. 

### Fixed
- Removed the broken version autobump from CI


## [0.2.1] - 2021-07-14
### Added
- Flows:
  - `SupermetricsToADLS` - supporting immutable ADLS setup

### Changed
- A default value for the `ds_user` parameter in `SupermetricsToAzureSQLv3` can now be 
specified in the `SUPERMETRICS_DEFAULT_USER` secret
- Updated multiple dependencies

### Fixed
- Fixed "Local run of `SupermetricsToAzureSQLv3` skips all tasks after `union_dfs_task`" (#59)
- Fixed the `release` GitHub action


## [0.2.0] - 2021-07-12
### Added
- Sources:
  - `AzureDataLake` (supports gen1 & gen2)
  - `SQLite`

- Tasks:
  - `DownloadGitHubFile`
  - `AzureDataLakeDownload`
  - `AzureDataLakeUpload`
  - `AzureDataLakeToDF`
  - `ReadAzureKeyVaultSecret`
  - `CreateAzureKeyVaultSecret`
  - `DeleteAzureKeyVaultSecret`
  - `SQLiteInsert`
  - `SQLiteSQLtoDF`
  - `AzureSQLCreateTable`
  - `RunAzureSQLDBQuery`
  - `BCPTask`
  - `RunGreatExpectationsValidation`
  - `SupermetricsToDF`

- Flows:
  - `SupermetricsToAzureSQLv1`
  - `SupermetricsToAzureSQLv2`
  - `SupermetricsToAzureSQLv3`
  - `AzureSQLTransform`
  - `Pipeline`
  - `ADLSGen1ToGen2`
  - `ADLSGen1ToAzureSQL`
  - `ADLSGen1ToAzureSQLNew`

- Examples:
  - Hello world flow
  - Supermetrics Google Ads extract

### Changed
- Tasks now use secrets for credential management (azure tasks use Azure Key Vault secrets)
- SQL source now has a default query timeout of 1 hour

### Fixed
- Fix `SQLite` tests
- Multiple stability improvements with retries and timeouts


## [0.1.12] - 2021-05-08
### Changed
- Moved from poetry to pip

### Fixed
- Fix `AzureBlobStorage`'s `to_storage()` method is missing the final upload blob part<|MERGE_RESOLUTION|>--- conflicted
+++ resolved
@@ -5,13 +5,10 @@
 and this project adheres to [Semantic Versioning](https://semver.org/spec/v2.0.0.html).
 ## [Unreleased]
 ### Added
-<<<<<<< HEAD
 - Added `SQLServerToParquet` flow.
-=======
 - Added `SAPBW` source class
 - Added `SAPBWToDF` task class
 - Added `SAPBWToADLS` flow class
->>>>>>> 4c2a1890
 - Added a new `end_point` parameter in `genesys_api_connection` to make it more generic.
 
 ### Fixed

--- conflicted
+++ resolved
@@ -6,12 +6,10 @@
 
 ## [Unreleased]
 ### Added
-<<<<<<< HEAD
 - Added `rfc_character_limit` parameter in `SAPRFCToDF` task, `SAPRFC` source, `SAPRFCToADLS` and `SAPToDuckDB` flows
-=======
 - Added `on_bcp_error` and `bcp_error_log_path` parameters in `BCPTask`
->>>>>>> 840416b5
 - Added ability to process queries which result exceed SAP's character per low limit in `SAPRFC` source
+
 ### Changed
 - Changed tasks order in `EpicorOrdersToDuckDB`, `SAPToDuckDB` and `SQLServerToDuckDB` - casting 
 DF to string before adding metadata
@@ -21,16 +19,15 @@
 - Updated `.gitignore` to ignore files with `*.bak` extension and to ignore `credentials.json` in any directory
 
 ### Fixed
-<<<<<<< HEAD
 - Fixed handling empty response in `SAPRFC` source
-=======
 - Fixed issue in `BCPTask` when log file couln't be opened.
->>>>>>> 840416b5
 - Fixed log being printed too early in `Salesforce` source, which would sometimes cause a `KeyError`
 - `raise_on_error` now behaves correctly in `upsert()` when receiving incorrect return codes from Salesforce
 
 ### Removed
 - Removed option to run multiple queries in `SAPRFCToADLS`
+
+
 ## [0.4.5] - 2022-06-23
 ### Added
 - Added `error_log_file_path` parameter in `BCPTask` that enables setting name of errors logs file 
